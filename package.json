{
  "name": "js.observables",
  "version": "1.0.0",
  "description": "A javascript utility to track changes to state using the Proxy API.",
<<<<<<< HEAD
  "main": "dist/main.js",
  "source": "src/index.html",
  "type": "module",
  "engines": {
    "node": ">=22.16.0",
    "npm": ">=10.8.2"
  },
  "scripts": {
    "build": "tsc --sourceMap --declaration",
    "test": "node --test src/main.test.js src/utils.test.js src/logger.test.js src/coverage-completion.test.js",
=======
  "main": "src/main.js",
  "source": "src/index.html",
  "type": "module",
  "scripts": {
    "build": "tsc",
    "test": "node --test src/main.spec.js",
    "lint": "eslint . --fix",
    "format": "prettier --write .",
    "prebuild": "npm run lint && npm run format",
>>>>>>> b13a036e
    "coverage": "npx c8 --include='src/**/*.js' --exclude='src/**/*.spec.js' --exclude='src/**/*.test.js' -- npm test"
  },
  "author": "Dylan Archer <dylarcher@gmail.com>",
  "license": "ISC",
  "keywords": [
    "javascript",
    "proxy",
    "observable",
    "state",
    "state-management",
    "observer",
    "utility"
  ],
  "homepage": "https://github.com/dylarcher/util.observable#readme",
  "bugs": {
    "url": "https://github.com/dylarcher/util.observable/issues"
  },
  "repository": {
    "type": "git",
    "url": "git+https://github.com/dylarcher/util.observable.git"
  },
  "files": [
<<<<<<< HEAD
    "main.js",
=======
    "src/main.js",
>>>>>>> b13a036e
    "LICENSE",
    "README.md"
  ],
  "devDependencies": {
<<<<<<< HEAD
    "c8": "10.1.3"
  },
  "peerDependencies": {
    "typescript": "5.8.3"
=======
    "c8": "10.1.3",
    "eslint": "^9.30.0",
    "eslint-config-prettier": "^10.1.5",
    "prettier": "^3.6.2"
>>>>>>> b13a036e
  }
}<|MERGE_RESOLUTION|>--- conflicted
+++ resolved
@@ -2,7 +2,6 @@
   "name": "js.observables",
   "version": "1.0.0",
   "description": "A javascript utility to track changes to state using the Proxy API.",
-<<<<<<< HEAD
   "main": "dist/main.js",
   "source": "src/index.html",
   "type": "module",
@@ -13,17 +12,6 @@
   "scripts": {
     "build": "tsc --sourceMap --declaration",
     "test": "node --test src/main.test.js src/utils.test.js src/logger.test.js src/coverage-completion.test.js",
-=======
-  "main": "src/main.js",
-  "source": "src/index.html",
-  "type": "module",
-  "scripts": {
-    "build": "tsc",
-    "test": "node --test src/main.spec.js",
-    "lint": "eslint . --fix",
-    "format": "prettier --write .",
-    "prebuild": "npm run lint && npm run format",
->>>>>>> b13a036e
     "coverage": "npx c8 --include='src/**/*.js' --exclude='src/**/*.spec.js' --exclude='src/**/*.test.js' -- npm test"
   },
   "author": "Dylan Archer <dylarcher@gmail.com>",
@@ -46,25 +34,14 @@
     "url": "git+https://github.com/dylarcher/util.observable.git"
   },
   "files": [
-<<<<<<< HEAD
     "main.js",
-=======
-    "src/main.js",
->>>>>>> b13a036e
     "LICENSE",
     "README.md"
   ],
   "devDependencies": {
-<<<<<<< HEAD
     "c8": "10.1.3"
   },
   "peerDependencies": {
     "typescript": "5.8.3"
-=======
-    "c8": "10.1.3",
-    "eslint": "^9.30.0",
-    "eslint-config-prettier": "^10.1.5",
-    "prettier": "^3.6.2"
->>>>>>> b13a036e
   }
 }